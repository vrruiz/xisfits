--- conflicted
+++ resolved
@@ -76,42 +76,19 @@
 
     for node in doc.descendants() {
         if node.is_element() {
-<<<<<<< HEAD
             if CLI.verbose() {
                 println!("<{}>", node.tag_name().name());
             }
-            if node.tag_name().name() == "Image" {
-                // Parse and store <Image> tag attributes
-                for attr in node.attributes() {
-                    if CLI.verbose() {
-=======
-            println!("<{}>", node.tag_name().name());
             match node.tag_name().name() {
                 // Parse and store <Image> tag attributes
                 "Image" => {
                     for attr in node.attributes() {
->>>>>>> 573c9db7
                         println!(
                             "<{} {}=\"{}\">",
                             node.tag_name().name(),
                             attr.name(),
                             attr.value()
                         );
-<<<<<<< HEAD
-                    }
-                    if attr.name() == "geometry" {
-                        // Parse geometry string (size_x:size_y:n)
-                        xisf_header.geometry = String::from(attr.value());
-                        let geometry_data: Vec<&str> = xisf_header.geometry.split(':').collect();
-                        if geometry_data.len() > 1 {
-                            let mut channel_size = 0;
-                            for g_data in &geometry_data {
-                                let size = g_data.parse::<u64>().unwrap();
-                                if channel_size == 0 {
-                                    channel_size = size;
-                                } else {
-                                    channel_size *= size;
-=======
                         match attr.name() {
                             "geometry" => {
                                 // Parse geometry string (size_x:size_y:n)
@@ -134,45 +111,13 @@
                                         [geometry_data.len() - 1]
                                         .parse::<u32>()
                                         .unwrap();
->>>>>>> 573c9db7
                                 }
                             }
-<<<<<<< HEAD
-                            xisf_header.geometry_channel_size = channel_size;
-                            xisf_header.geometry_channels = geometry_data[geometry_data.len() - 1]
-                                .parse::<u32>()
-                                .unwrap();
-                        }
-                    } else if attr.name() == "sampleFormat" {
-                        // Parse image format
-                        xisf_header.sample_format = attr.value().to_string();
-                        xisf_header.sample_format_bytes =
-                            xisf_type_size(&xisf_header.sample_format);
-                    } else if attr.name() == "colorSpace" {
-                        // Parse space color
-                        xisf_header.color_space = attr.value().to_string();
-                    } else if attr.name() == "location" {
-                        // Parse location. Format: "chan_size1:..:chan_size_n:n_channels" format
-                        xisf_header.location = attr.value().to_string();
-                        let split = xisf_header.location.split(':');
-                        for (n, s) in split.enumerate() {
-                            if CLI.verbose() {
-                                println!("Location part: {}", s);
-                            }
-                            if n == 0 {
-                                xisf_header.location_method = s.to_string();
-                            } else if n == 1 {
-                                xisf_header.location_start = s.parse().unwrap();
-                            } else if n == 2 {
-                                // location_length = image data size (compressed)
-                                xisf_header.location_length = s.parse().unwrap();
-=======
                             "sampleFormat" => {
                                 // Parse image format
                                 xisf_header.sample_format = attr.value().to_string();
                                 xisf_header.sample_format_bytes =
                                     xisf_type_size(&xisf_header.sample_format);
->>>>>>> 573c9db7
                             }
                             "colorSpace" => {
                                 // Parse space color
@@ -183,7 +128,9 @@
                                 xisf_header.location = attr.value().to_string();
                                 let split = xisf_header.location.split(':');
                                 for (n, s) in split.enumerate() {
-                                    println!("Location part: {}", s);
+                                    if CLI.verbose() {
+                                        println!("Location part: {}", s);
+                                    }
                                     if n == 0 {
                                         xisf_header.location_method = s.to_string();
                                     } else if n == 1 {
@@ -226,23 +173,15 @@
                             xisf_fits_keyword.comment = attr.value().to_string();
                         }
                     }
-                    println!(
-                        "FITS Keyword: {} = {} / {}",
-                        xisf_fits_keyword.name, xisf_fits_keyword.value, xisf_fits_keyword.comment
-                    );
+                    if CLI.verbose() {
+                         println!(
+                            "FITS Keyword: {} = {} / {}",
+                            xisf_fits_keyword.name, xisf_fits_keyword.value, xisf_fits_keyword.comment
+                        );
+                    }
                     xisf_fits_keywords.push(xisf_fits_keyword);
                 }
-<<<<<<< HEAD
-                if CLI.verbose() {
-                    println!(
-                        "FITS Keyword: {} = {} / {}",
-                        xisf_fits_keyword.name, xisf_fits_keyword.value, xisf_fits_keyword.comment
-                    );
-                }
-                xisf_fits_keywords.push(xisf_fits_keyword);
-=======
                 _ => {} // tag => eprintln!("unknown tag {}", tag);
->>>>>>> 573c9db7
             }
         }
     }
@@ -270,14 +209,10 @@
     // Open XISF image file
     let f = File::open(xisf_filename)?;
     let file_size = f.metadata().unwrap().len();
-<<<<<<< HEAD
     if CLI.verbose() {
         println!("File size: {}", file_size);
     }
-=======
     let mut f = BufReader::new(f);
-    println!("File size: {}", file_size);
->>>>>>> 573c9db7
 
     // -- Read header fields
     // Header: Signature
