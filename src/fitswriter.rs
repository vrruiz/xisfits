use crate::CLI;
use std::{
    fs::File,
<<<<<<< HEAD
    io::{self, BufWriter, Write},
=======
    io::{self, Write},
    path::Path,
>>>>>>> aee5d40c
};

pub struct FitsHeaderData {
    pub bitpix: i64,
    pub naxis: u64,
    pub naxis_vec: Vec<u64>,
    pub bzero: u64,
    pub bscale: u64,
    pub datamin: u64,
    pub datamax: u64,
    pub history: Vec<String>,
    pub comment: Vec<String>,
    pub data_bytes: Vec<u8>,
}

// Struct to store FITS keywords
pub struct FITSKeyword {
    pub name: String,
    pub value: String,
    pub comment: String,
}

// Private functions to write the FITS headers to disk
fn fits_write_header<W>(fits: &mut W, string: &str, bytes: &mut u64) -> io::Result<()>
where
    W: Write,
{
    let mut header = string.to_string();
    header.truncate(80);
    if CLI.verbose() {
        println!("FITS header: \"{}\"", header);
    }
    let header_bytes = header.as_bytes();
    fits.write_all(header_bytes)?;
    *bytes += header_bytes.len() as u64;
    Ok(())
}

fn fits_write_header_u64<W>(
    fits: &mut W,
    header: &str,
    value: u64,
    comment: &str,
    bytes: &mut u64,
) -> io::Result<()>
where
    W: Write,
{
    let string = format!("{:8} = {:<19} / {:47}", header, value, comment);
    fits_write_header(fits, &string, bytes)
}

fn fits_write_header_i64<W>(
    fits: &mut W,
    header: &str,
    value: i64,
    comment: &str,
    bytes: &mut u64,
) -> io::Result<()>
where
    W: Write,
{
    let string = format!("{:8} = {:<19} / {:47}", header, value, comment);
    fits_write_header(fits, &string, bytes)
}

fn fits_write_header_string<W>(
    fits: &mut W,
    header: &str,
    value: &str,
    comment: &str,
    bytes: &mut u64,
) -> io::Result<()>
where
    W: Write,
{
    let string = format!("{:8} = {:<19} / {:48}", header, value, comment);
    fits_write_header(fits, &string, bytes)
}

fn fits_write_header_comment<W>(
    fits: &mut W,
    header: &str,
    comment: &str,
    bytes: &mut u64,
) -> io::Result<()>
where
    W: Write,
{
    let string = format!("{:8}{:72}", header, comment);
    fits_write_header(fits, &string, bytes)
}

fn fits_write_header_no_comment<W>(fits: &mut W, header: &str, bytes: &mut u64) -> io::Result<()>
where
    W: Write,
{
    let string = format!("{:80}", header);
    fits_write_header(fits, &string, bytes)
}

fn fits_write_image_data<W>(fits: &mut W, fits_hd: &FitsHeaderData, bytes: u64) -> io::Result<()>
where
    W: Write,
{
    // Write HDU (fill the rest of the 2880 byte-block)
    let hdu_rest = bytes % 2880;
    if hdu_rest > 0 {
        let rest = 2880 - hdu_rest;
        for _i in 0..rest {
            fits.write_all(b" ")?;
        }
    }

    // Write Data Unit
    if CLI.verbose() {
        println!("FITS write > Write image data");
    }
    fits.write_all(&fits_hd.data_bytes)?;
    let total = fits_hd.data_bytes.len() as u64;
    let data_unit_rest = total % 2880;
    if CLI.verbose() {
        println!("FITS write > Write image data > Bytes total: {}", total);
    }
    // Write Data Unit (fill the rest of the 2880 byte-block)
    if data_unit_rest > 0 {
        let rest = 2880 - data_unit_rest;
        for _i in 0..rest {
            fits.write_all(&[0])?;
        }
    }

    Ok(())
}

<<<<<<< HEAD
pub fn fits_write_data(filename: &str, fits_hd: &FitsHeaderData) -> io::Result<()> {
    println!("FITS write > File name > {}", filename);
    let mut fits = BufWriter::new(File::create(filename)?);
=======
pub fn fits_write_data(filename: &Path, fits_hd: &FitsHeaderData) -> io::Result<()> {
    if CLI.verbose() {
        println!("FITS write > File name > {}", filename.display());
    }
    let mut fits = File::create(filename)?;
>>>>>>> aee5d40c
    let mut bytes = 0;

    // Write HDU
    if CLI.verbose() {
        println!("FITS write > Write headers");
    }
    fits_write_header_string(&mut fits, "SIMPLE", "T", "", &mut bytes)?;
    fits_write_header_i64(&mut fits, "BITPIX", fits_hd.bitpix, "", &mut bytes)?;
    fits_write_header_u64(&mut fits, "NAXIS", fits_hd.naxis, "", &mut bytes)?;
    for i in 0..fits_hd.naxis_vec.len() {
        let header_name = format!("NAXIS{}", i + 1);
        fits_write_header_u64(
            &mut fits,
            &header_name,
            fits_hd.naxis_vec[i],
            "",
            &mut bytes,
        )?;
    }
    fits_write_header_string(&mut fits, "EXTEND", "T", "", &mut bytes)?;
    fits_write_header_string(&mut fits, "BZERO", "0", "", &mut bytes)?;
    fits_write_header_string(&mut fits, "BSCALE", "1", "", &mut bytes)?;
    // fits_write_header_u64(&mut fits, "BSCALE", fits_hd.bscale, ""), &mut bytes)?;
    // fits_write_header_u64(&mut fits, "DATAMIN", fits_hd.datamin, ""), &mut bytes)?;
    // fits_write_header_u64(&mut fits, "DATAMAX", fits_hd.datamax, ""), &mut bytes)?;
    fits_write_header_no_comment(&mut fits, "END", &mut bytes)?;

    // Write HDU (fill the rest of the 2880 byte-block)
    let rest = bytes % 2880;
    if rest > 0 {
        let rest = 2880 - rest;
        for _i in 0..rest {
            fits.write_all(b" ")?;
        }
    }

    // Write Data Unit
    fits_write_image_data(&mut fits, &fits_hd, bytes)?;
    Ok(())
}

// Write FITS data, but use FITS keywords for the header
pub fn fits_write_data_keywords(
    filename: &Path,
    fits_hd: &FitsHeaderData,
    fits_keywords: &[FITSKeyword],
) -> io::Result<()> {
    if CLI.verbose() {
        println!("FITS write > File name > {}", filename.display());
    }
    let mut fits = File::create(filename)?;
    let mut bytes = 0;

    // Write HDU
    if CLI.verbose() {
        println!("FITS write > Write headers");
    }
    for keyword in fits_keywords.iter() {
        if keyword.name == "HISTORY" || keyword.name == "COMMENT" {
            fits_write_header_comment(&mut fits, &keyword.name, &keyword.comment, &mut bytes)?;
        } else {
            fits_write_header_string(
                &mut fits,
                &keyword.name,
                &keyword.value,
                &keyword.comment,
                &mut bytes,
            )?;
        }
    }
    fits_write_header_no_comment(&mut fits, "END", &mut bytes)?;

    // Write Data Unit
    fits_write_image_data(&mut fits, &fits_hd, bytes)?;

    Ok(())
}<|MERGE_RESOLUTION|>--- conflicted
+++ resolved
@@ -1,12 +1,8 @@
 use crate::CLI;
 use std::{
     fs::File,
-<<<<<<< HEAD
     io::{self, BufWriter, Write},
-=======
-    io::{self, Write},
     path::Path,
->>>>>>> aee5d40c
 };
 
 pub struct FitsHeaderData {
@@ -142,17 +138,11 @@
     Ok(())
 }
 
-<<<<<<< HEAD
 pub fn fits_write_data(filename: &str, fits_hd: &FitsHeaderData) -> io::Result<()> {
-    println!("FITS write > File name > {}", filename);
+    if CLI.verbose() {
+        println!("FITS write > File name > {}", filename.display());
+    }
     let mut fits = BufWriter::new(File::create(filename)?);
-=======
-pub fn fits_write_data(filename: &Path, fits_hd: &FitsHeaderData) -> io::Result<()> {
-    if CLI.verbose() {
-        println!("FITS write > File name > {}", filename.display());
-    }
-    let mut fits = File::create(filename)?;
->>>>>>> aee5d40c
     let mut bytes = 0;
 
     // Write HDU
