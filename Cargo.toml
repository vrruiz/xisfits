[package]
name = "xisfits"
version = "0.1.0"
authors = ["rvr"]
edition = "2018"

[dependencies]
<<<<<<< HEAD
roxmltree = ""
xmlparser = ""
byteorder = ""

# The release profile, used for `cargo build`.
[profile.dev]
incremental = true
opt-level = 1
debug = true
rpath = false
lto = false
debug-assertions = true
overflow-checks = true
panic = 'unwind'

# The release profile, used for `cargo build --release`.
[profile.release]
incremental = false
opt-level = 3
debug = false
rpath = false
codegen-units = 1
lto = true
debug-assertions = false
overflow-checks = false
panic = 'unwind'
=======
roxmltree = "0.7.1"
xmlparser = "0.10.0"
byteorder = "1.3.2"
>>>>>>> 7bb25a60
<|MERGE_RESOLUTION|>--- conflicted
+++ resolved
@@ -5,10 +5,9 @@
 edition = "2018"
 
 [dependencies]
-<<<<<<< HEAD
-roxmltree = ""
-xmlparser = ""
-byteorder = ""
+roxmltree = "0.7.1"
+xmlparser = "0.10.0"
+byteorder = "1.3.2"
 
 # The release profile, used for `cargo build`.
 [profile.dev]
@@ -31,9 +30,4 @@
 lto = true
 debug-assertions = false
 overflow-checks = false
-panic = 'unwind'
-=======
-roxmltree = "0.7.1"
-xmlparser = "0.10.0"
-byteorder = "1.3.2"
->>>>>>> 7bb25a60
+panic = 'unwind'